<<<<<<< HEAD
ModelArguments:
    model_name_or_path: "klue/roberta-large" # ★ huggingface model name
    config_name: null
    tokenizer_name: null

DataTrainingArguments:
    dataset_name: "../data/book/dataset.csv"
    overwrite_cache: False
    preprocessing_num_workers: null
    max_seq_length: 384
    pad_to_max_length: False
    doc_stride: 128
    max_answer_length: 30
    eval_retrieval: True
    use_faiss: False
    num_clusters: 64
    top_k_retrieval: 10
    isbookdata: True

TrainingArguments:
    # eval 하고 싶을경우
    # do_train :  False , do_eval : True 로 변경
    do_train: True
    do_eval: False

    # eval
    evaluation_strategy: "steps" # "no", "epoch", "steps"
    eval_steps: 5000 # int

    # log and save
    output_dir: "./models/train_dataset" # ★ model 저장경로
    overwrite_output_dir: False
    save_strategy: "steps" # "no" , "epoch"
    save_steps: 5000 # int
    logging_steps: 5000 # int
    seed: 42
    save_total_limit: 3

    # train
    warmup_steps: 0
    warmup_ratio: 0.0

    num_train_epochs: 3 # int
    per_device_train_batch_size: 8
    per_device_eval_batch_size: 8
    learning_rate: 5e-05
    lr_scheduler_type: "linear"
    fp16: True
    max_steps: -1 # int
=======
version: 1

Wandb:
  notes: "write some notes"

ModelArguments:
  model_name_or_path: "klue/bert-base" # ★ huggingface model name
  config_name: null
  tokenizer_name: null

DataTrainingArguments:
  dataset_name: "../data/train_dataset"
  overwrite_cache: False
  preprocessing_num_workers: null
  max_seq_length: 384
  pad_to_max_length: False
  doc_stride: 128
  max_answer_length: 30
  eval_retrieval: True
  use_faiss: False
  num_clusters: 64
  top_k_retrieval: 10

TrainingArguments:
  # eval 하고 싶을경우
  # do_train :  False , do_eval : True 로 변경
  do_train: True
  do_eval: False

  # eval
  evaluation_strategy: "steps" # "no", "epoch", "steps"
  eval_steps: 500 # int

  # log and save
  # output_dir: + [*var] # ★ model 저장경로
  output_dir: "../data/models/${version}/"
  overwrite_output_dir: False
  save_strategy: "steps" # "no" , "epoch"
  save_steps: 500 # int
  logging_steps: 500 # int
  seed: 42

  # train
  warmup_steps: 0
  warmup_ratio: 0.0

  num_train_epochs: 3 # int
  per_device_train_batch_size: 8
  per_device_eval_batch_size: 8
  learning_rate: 5e-05
  lr_scheduler_type: "linear"
  fp16: True
  max_steps: -1 # int
>>>>>>> d4eeb2ab
<|MERGE_RESOLUTION|>--- conflicted
+++ resolved
@@ -1,8 +1,12 @@
-<<<<<<< HEAD
+version: 1
+
+Wandb:
+  notes: "write some notes"
+
 ModelArguments:
-    model_name_or_path: "klue/roberta-large" # ★ huggingface model name
-    config_name: null
-    tokenizer_name: null
+  model_name_or_path: "klue/bert-base" # ★ huggingface model name
+  config_name: null
+  tokenizer_name: null
 
 DataTrainingArguments:
     dataset_name: "../data/book/dataset.csv"
@@ -48,58 +52,3 @@
     lr_scheduler_type: "linear"
     fp16: True
     max_steps: -1 # int
-=======
-version: 1
-
-Wandb:
-  notes: "write some notes"
-
-ModelArguments:
-  model_name_or_path: "klue/bert-base" # ★ huggingface model name
-  config_name: null
-  tokenizer_name: null
-
-DataTrainingArguments:
-  dataset_name: "../data/train_dataset"
-  overwrite_cache: False
-  preprocessing_num_workers: null
-  max_seq_length: 384
-  pad_to_max_length: False
-  doc_stride: 128
-  max_answer_length: 30
-  eval_retrieval: True
-  use_faiss: False
-  num_clusters: 64
-  top_k_retrieval: 10
-
-TrainingArguments:
-  # eval 하고 싶을경우
-  # do_train :  False , do_eval : True 로 변경
-  do_train: True
-  do_eval: False
-
-  # eval
-  evaluation_strategy: "steps" # "no", "epoch", "steps"
-  eval_steps: 500 # int
-
-  # log and save
-  # output_dir: + [*var] # ★ model 저장경로
-  output_dir: "../data/models/${version}/"
-  overwrite_output_dir: False
-  save_strategy: "steps" # "no" , "epoch"
-  save_steps: 500 # int
-  logging_steps: 500 # int
-  seed: 42
-
-  # train
-  warmup_steps: 0
-  warmup_ratio: 0.0
-
-  num_train_epochs: 3 # int
-  per_device_train_batch_size: 8
-  per_device_eval_batch_size: 8
-  learning_rate: 5e-05
-  lr_scheduler_type: "linear"
-  fp16: True
-  max_steps: -1 # int
->>>>>>> d4eeb2ab
