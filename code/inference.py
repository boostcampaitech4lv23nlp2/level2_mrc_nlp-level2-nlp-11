--- conflicted
+++ resolved
@@ -1,417 +1,414 @@
-"""
-Open-Domain Question Answering 을 수행하는 inference 코드 입니다.
-
-대부분의 로직은 train.py 와 비슷하나 retrieval, predict 부분이 추가되어 있습니다.
-"""
-
-
-import logging
-import sys
-from typing import Callable, Dict, List, NoReturn, Tuple
-
-import numpy as np
-from arguments import DataTrainingArguments, ModelArguments
-from datasets import (
-    Dataset,
-    DatasetDict,
-    Features,
-    Sequence,
-    Value,
-    load_from_disk,
-    load_metric,
-)
-from retrieval import SparseRetrieval , BM25
-from dense_retrieval import DenseRetrieval
-from trainer_qa import QuestionAnsweringTrainer
-from transformers import (
-    AutoConfig,
-    AutoModelForQuestionAnswering,
-    AutoTokenizer,
-    DataCollatorWithPadding,
-    EvalPrediction,
-    HfArgumentParser,
-    TrainingArguments,
-    RobertaForQuestionAnswering,
-    set_seed,
-)
-from utils_qa import check_no_error, postprocess_qa_predictions
-<<<<<<< HEAD
-from utils import konlpy_mecab_tokenizer_fn , space_split_tokenizer_fn
-=======
-from model import BertEncoder, RobertaEncoder
-
->>>>>>> 2facd832
-import argparse
-from omegaconf import OmegaConf
-
-logger = logging.getLogger(__name__)
-
-
-def main(conf):
-    # 가능한 arguments 들은 ./arguments.py 나 transformer package 안의 src/transformers/training_args.py 에서 확인 가능합니다.
-    # --help flag 를 실행시켜서 확인할 수 도 있습니다.
-
-    model_args, data_args, training_args =  conf.ModelArguments , conf.DataTrainingArguments , TrainingArguments(**conf.TrainingArguments)
-
-    #trining_args.do_train = True
-
-    print(f"model is from {model_args.model_name_or_path}")
-    print(f"data is from {data_args.dataset_name}")
-
-    # logging 설정
-    logging.basicConfig(
-        format="%(asctime)s - %(levelname)s - %(name)s -   %(message)s",
-        datefmt="%m/%d/%Y %H:%M:%S",
-        handlers=[logging.StreamHandler(sys.stdout)],
-    )
-
-    # verbosity 설정 : Transformers logger의 정보로 사용합니다 (on main process only)
-    logger.info("Training/evaluation parameters %s", training_args)
-
-    # 모델을 초기화하기 전에 난수를 고정합니다.
-    set_seed(training_args.seed)
-
-    datasets = load_from_disk(data_args.dataset_name)
-    print(datasets)
-
-    # AutoConfig를 이용하여 pretrained model 과 tokenizer를 불러옵니다.
-    # argument로 원하는 모델 이름을 설정하면 옵션을 바꿀 수 있습니다.
-    config = AutoConfig.from_pretrained(
-        model_args.config_name
-        if model_args.config_name
-        else model_args.model_name_or_path,
-    )
-    tokenizer = AutoTokenizer.from_pretrained(
-        model_args.tokenizer_name
-        if model_args.tokenizer_name
-        else model_args.model_name_or_path,
-        use_fast=True,
-    )
-    model = RobertaForQuestionAnswering.from_pretrained(
-        model_args.model_name_or_path,
-        from_tf=bool(".ckpt" in model_args.model_name_or_path),
-        config=config,
-    )
-    # model = AutoModelForQuestionAnswering.from_pretrained(
-    #     model_args.model_name_or_path,
-    #     from_tf=bool(".ckpt" in model_args.model_name_or_path),
-    #     config=config,
-    # )
-
-    # True일 경우 : run passage retrieval
-    if data_args.eval_retrieval_dense:
-
-        # wandb.init()
-        # 메모리가 부족한 경우 일부만 사용하세요 !
-        ## -- dense embedding 학습
-        args = TrainingArguments(
-            output_dir="dense_retireval",
-            evaluation_strategy="epoch",
-            learning_rate=3e-4,
-            per_device_train_batch_size=2,
-            per_device_eval_batch_size=2,
-            num_train_epochs=2,
-            weight_decay=0.01,
-            gradient_accumulation_steps=8,
-            report_to='wandb'
-            )
-        model_checkpoint = 'klue/bert-base'
-
-        # 혹시 위에서 사용한 encoder가 있다면 주석처리 후 진행해주세요 (CUDA ...)
-        tokenizer = AutoTokenizer.from_pretrained(model_checkpoint)
-        p_encoder = BertEncoder.from_pretrained(model_checkpoint).to(args.device)
-        q_encoder = BertEncoder.from_pretrained(model_checkpoint).to(args.device)
-        # p_encoder = RobertaEncoder.from_pretrained(model_checkpoint).to(args.device)
-        # q_encoder = RobertaEncoder.from_pretrained(model_checkpoint).to(args.device)
-
-        datasets = run_dense_retrieval(
-            args, tokenizer, p_encoder, q_encoder, datasets, training_args, data_args,
-        )
-        
-    if data_args.eval_retrieval:
-        datasets = run_sparse_retrieval(
-            tokenizer.tokenize, datasets, training_args, data_args,
-        )
-
-    # eval or predict mrc model
-    if training_args.do_eval or training_args.do_predict:
-        run_mrc(data_args, training_args, model_args, datasets, tokenizer, model)
-
-def run_dense_retrieval(
-    args,
-    tokenizer,
-    p_encoder,
-    q_encoder,
-    datasets: DatasetDict,
-    training_args: TrainingArguments,
-    data_args: DataTrainingArguments,
-    data_path: str = "../data",
-    context_path: str = "wikipedia_documents.json",
-) -> DatasetDict:
-
-    # Query에 맞는 Passage들을 Retrieval 합니다.
-    retriever = DenseRetrieval(
-        args=args, num_neg=10, tokenizer=tokenizer, p_encoder=p_encoder, q_encoder=q_encoder)
-    retriever.train()
-
-    df = retriever.retrieve(datasets["validation"], topk=data_args.top_k_retrieval)
-    
-    # test data 에 대해선 정답이 없으므로 id question context 로만 데이터셋이 구성됩니다.
-    if training_args.do_predict:
-        f = Features(
-            {
-                "context": Value(dtype="string", id=None),
-                "id": Value(dtype="string", id=None),
-                "question": Value(dtype="string", id=None),
-                # TODO: doc_score의 dtype은 무엇인가??? 
-            }
-        )
-    # train data 에 대해선 정답이 존재하므로 id question context answer 로 데이터셋이 구성됩니다.
-    elif training_args.do_eval:
-        f = Features(
-            {
-                "answers": Sequence(
-                    feature={
-                        "text": Value(dtype="string", id=None),
-                        "answer_start": Value(dtype="int32", id=None),
-                    },
-                    length=-1,
-                    id=None,
-                ),
-                "context": Value(dtype="string", id=None),
-                "id": Value(dtype="string", id=None),
-                "question": Value(dtype="string", id=None),
-            }
-        )
-    datasets = DatasetDict({"validation": Dataset.from_pandas(df, features=f)})
-    return datasets
-
-def run_sparse_retrieval(
-    tokenize_fn: Callable[[str], List[str]],
-    datasets: DatasetDict,
-    training_args: TrainingArguments,
-    data_args: DataTrainingArguments,
-    data_path: str = "../data",
-    context_path: str = "wikipedia_documents.json",
-) -> DatasetDict:
-
-    # Query에 맞는 Passage들을 Retrieval 합니다.
-
-    if data_args.else_tokenizer != None :
-        if data_args.else_tokenizer == "konlpy_mecab" :
-            tokenize_fn = konlpy_mecab_tokenizer_fn
-        elif data_args.else_tokenizer == "space" :
-            tokenize_fn = space_split_tokenizer_fn
-
-    if data_args.bm25 :
-        retriever = BM25(
-        tokenize_fn=tokenize_fn, data_path=data_path, context_path=context_path
-    )
-    else :
-        retriever = SparseRetrieval(
-        tokenize_fn=tokenize_fn, data_path=data_path, context_path=context_path
-    )
-
-    retriever.get_sparse_embedding()
-    
-    if data_args.use_faiss:
-        retriever.build_faiss(num_clusters=data_args.num_clusters)
-        df = retriever.retrieve_faiss(
-            datasets["validation"], topk=data_args.top_k_retrieval
-        )
-    else:
-        df = retriever.retrieve(datasets["validation"], topk=data_args.top_k_retrieval)
-
-    # test data 에 대해선 정답이 없으므로 id question context 로만 데이터셋이 구성됩니다.
-    if training_args.do_predict:
-        f = Features(
-            {
-                "context": Value(dtype="string", id=None),
-                "id": Value(dtype="string", id=None),
-                "question": Value(dtype="string", id=None),
-            }
-        )
-
-    # train data 에 대해선 정답이 존재하므로 id question context answer 로 데이터셋이 구성됩니다.
-    elif training_args.do_eval:
-        f = Features(
-            {
-                "answers": Sequence(
-                    feature={
-                        "text": Value(dtype="string", id=None),
-                        "answer_start": Value(dtype="int32", id=None),
-                    },
-                    length=-1,
-                    id=None,
-                ),
-                "context": Value(dtype="string", id=None),
-                "id": Value(dtype="string", id=None),
-                "question": Value(dtype="string", id=None),
-            }
-        )
-    datasets = DatasetDict({"validation": Dataset.from_pandas(df, features=f)})
-    return datasets
-
-
-def run_mrc(
-    data_args: DataTrainingArguments,
-    training_args: TrainingArguments,
-    model_args: ModelArguments,
-    datasets: DatasetDict,
-    tokenizer,
-    model,
-) -> None:
-
-    # eval 혹은 prediction에서만 사용함
-    column_names = datasets["validation"].column_names
-
-    question_column_name = "question" if "question" in column_names else column_names[0]
-    context_column_name = "context" if "context" in column_names else column_names[1]
-    answer_column_name = "answers" if "answers" in column_names else column_names[2]
-
-    # Padding에 대한 옵션을 설정합니다.
-    # (question|context) 혹은 (context|question)로 세팅 가능합니다.
-    pad_on_right = tokenizer.padding_side == "right"
-
-    # 오류가 있는지 확인합니다.
-    last_checkpoint, max_seq_length = check_no_error(
-        data_args, training_args, datasets, tokenizer
-    )
-
-    # Validation preprocessing / 전처리를 진행합니다.
-    def prepare_validation_features(examples):
-        # truncation과 padding(length가 짧을때만)을 통해 toknization을 진행하며, stride를 이용하여 overflow를 유지합니다.
-        # 각 example들은 이전의 context와 조금씩 겹치게됩니다.
-        tokenized_examples = tokenizer(
-            examples[question_column_name if pad_on_right else context_column_name],
-            examples[context_column_name if pad_on_right else question_column_name],
-            truncation="only_second" if pad_on_right else "only_first",
-            max_length=max_seq_length,
-            stride=data_args.doc_stride,
-            return_overflowing_tokens=True,
-            return_offsets_mapping=True,
-            return_token_type_ids=False, # roberta모델을 사용할 경우 False, bert를 사용할 경우 True로 표기해야합니다.
-            padding="max_length" if data_args.pad_to_max_length else False,
-        )
-
-        # 길이가 긴 context가 등장할 경우 truncate를 진행해야하므로, 해당 데이터셋을 찾을 수 있도록 mapping 가능한 값이 필요합니다.
-        sample_mapping = tokenized_examples.pop("overflow_to_sample_mapping")
-
-        # evaluation을 위해, prediction을 context의 substring으로 변환해야합니다.
-        # corresponding example_id를 유지하고 offset mappings을 저장해야합니다.
-        tokenized_examples["example_id"] = []
-
-        for i in range(len(tokenized_examples["input_ids"])):
-            # sequence id를 설정합니다 (to know what is the context and what is the question).
-            sequence_ids = tokenized_examples.sequence_ids(i)
-            context_index = 1 if pad_on_right else 0
-
-            # 하나의 example이 여러개의 span을 가질 수 있습니다.
-            sample_index = sample_mapping[i]
-            tokenized_examples["example_id"].append(examples["id"][sample_index])
-
-            # context의 일부가 아닌 offset_mapping을 None으로 설정하여 토큰 위치가 컨텍스트의 일부인지 여부를 쉽게 판별할 수 있습니다.
-            tokenized_examples["offset_mapping"][i] = [
-                (o if sequence_ids[k] == context_index else None)
-                for k, o in enumerate(tokenized_examples["offset_mapping"][i])
-            ]
-        return tokenized_examples
-
-    eval_dataset = datasets["validation"]
-
-    # Validation Feature 생성
-    eval_dataset = eval_dataset.map(
-        prepare_validation_features,
-        batched=True,
-        num_proc=data_args.preprocessing_num_workers,
-        remove_columns=column_names,
-        load_from_cache_file=not data_args.overwrite_cache,
-    )
-
-    # Data collator
-    # flag가 True이면 이미 max length로 padding된 상태입니다.
-    # 그렇지 않다면 data collator에서 padding을 진행해야합니다.
-    data_collator = DataCollatorWithPadding(
-        tokenizer, pad_to_multiple_of=8 if training_args.fp16 else None
-    )
-
-    # Post-processing:
-    def post_processing_function(
-        examples,
-        features,
-        predictions: Tuple[np.ndarray, np.ndarray],
-        training_args: TrainingArguments,
-    ) -> EvalPrediction:
-        # Post-processing: start logits과 end logits을 original context의 정답과 match시킵니다.
-        predictions = postprocess_qa_predictions(
-            examples=examples,
-            features=features,
-            predictions=predictions,
-            max_answer_length=data_args.max_answer_length,
-            output_dir=training_args.output_dir,
-        )
-        # Metric을 구할 수 있도록 Format을 맞춰줍니다.
-        formatted_predictions = [
-            {"id": k, "prediction_text": v} for k, v in predictions.items()
-        ]
-
-        if training_args.do_predict:
-            return formatted_predictions
-        elif training_args.do_eval:
-            references = [
-                {"id": ex["id"], "answers": ex[answer_column_name]}
-                for ex in datasets["validation"]
-            ]
-
-            return EvalPrediction(
-                predictions=formatted_predictions, label_ids=references
-            )
-
-    metric = load_metric("squad")
-
-    def compute_metrics(p: EvalPrediction) -> Dict:
-        return metric.compute(predictions=p.predictions, references=p.label_ids)
-
-    print("init trainer...")
-    # Trainer 초기화
-    trainer = QuestionAnsweringTrainer(
-        model=model,
-        args=training_args,
-        train_dataset=None,
-        eval_dataset=eval_dataset,
-        eval_examples=datasets["validation"],
-        tokenizer=tokenizer,
-        data_collator=data_collator,
-        post_process_function=post_processing_function,
-        compute_metrics=compute_metrics,
-    )
-
-    logger.info("*** Evaluate ***")
-
-    #### eval dataset & eval example - predictions.json 생성됨
-    if training_args.do_predict:
-        predictions = trainer.predict(
-            test_dataset=eval_dataset, test_examples=datasets["validation"]
-        )
-
-        # predictions.json 은 postprocess_qa_predictions() 호출시 이미 저장됩니다.
-        print(
-            "No metric can be presented because there is no correct answer given. Job done!"
-        )
-
-    if training_args.do_eval:
-        metrics = trainer.evaluate()
-        metrics["eval_samples"] = len(eval_dataset)
-
-        trainer.log_metrics("test", metrics)
-        trainer.save_metrics("test", metrics)
-
-
-if __name__ == "__main__":
-
-    parser = argparse.ArgumentParser()
-    parser.add_argument("--config", "-c", type=str, default="inference_args")
-
-    args, _ = parser.parse_known_args()
-    conf = OmegaConf.load(f"../yaml/{args.config}.yaml")
-    main(conf)
+"""
+Open-Domain Question Answering 을 수행하는 inference 코드 입니다.
+
+대부분의 로직은 train.py 와 비슷하나 retrieval, predict 부분이 추가되어 있습니다.
+"""
+
+
+import logging
+import sys
+from typing import Callable, Dict, List, NoReturn, Tuple
+
+import numpy as np
+from arguments import DataTrainingArguments, ModelArguments
+from datasets import (
+    Dataset,
+    DatasetDict,
+    Features,
+    Sequence,
+    Value,
+    load_from_disk,
+    load_metric,
+)
+from retrieval import SparseRetrieval , BM25
+from dense_retrieval import DenseRetrieval
+from trainer_qa import QuestionAnsweringTrainer
+from transformers import (
+    AutoConfig,
+    AutoModelForQuestionAnswering,
+    AutoTokenizer,
+    DataCollatorWithPadding,
+    EvalPrediction,
+    HfArgumentParser,
+    TrainingArguments,
+    RobertaForQuestionAnswering,
+    set_seed,
+)
+from utils_qa import check_no_error, postprocess_qa_predictions
+from utils import konlpy_mecab_tokenizer_fn , space_split_tokenizer_fn
+from model import BertEncoder, RobertaEncoder
+
+import argparse
+from omegaconf import OmegaConf
+
+logger = logging.getLogger(__name__)
+
+
+def main(conf):
+    # 가능한 arguments 들은 ./arguments.py 나 transformer package 안의 src/transformers/training_args.py 에서 확인 가능합니다.
+    # --help flag 를 실행시켜서 확인할 수 도 있습니다.
+
+    model_args, data_args, training_args =  conf.ModelArguments , conf.DataTrainingArguments , TrainingArguments(**conf.TrainingArguments)
+
+    #trining_args.do_train = True
+
+    print(f"model is from {model_args.model_name_or_path}")
+    print(f"data is from {data_args.dataset_name}")
+
+    # logging 설정
+    logging.basicConfig(
+        format="%(asctime)s - %(levelname)s - %(name)s -   %(message)s",
+        datefmt="%m/%d/%Y %H:%M:%S",
+        handlers=[logging.StreamHandler(sys.stdout)],
+    )
+
+    # verbosity 설정 : Transformers logger의 정보로 사용합니다 (on main process only)
+    logger.info("Training/evaluation parameters %s", training_args)
+
+    # 모델을 초기화하기 전에 난수를 고정합니다.
+    set_seed(training_args.seed)
+
+    datasets = load_from_disk(data_args.dataset_name)
+    print(datasets)
+
+    # AutoConfig를 이용하여 pretrained model 과 tokenizer를 불러옵니다.
+    # argument로 원하는 모델 이름을 설정하면 옵션을 바꿀 수 있습니다.
+    config = AutoConfig.from_pretrained(
+        model_args.config_name
+        if model_args.config_name
+        else model_args.model_name_or_path,
+    )
+    tokenizer = AutoTokenizer.from_pretrained(
+        model_args.tokenizer_name
+        if model_args.tokenizer_name
+        else model_args.model_name_or_path,
+        use_fast=True,
+    )
+    model = RobertaForQuestionAnswering.from_pretrained(
+        model_args.model_name_or_path,
+        from_tf=bool(".ckpt" in model_args.model_name_or_path),
+        config=config,
+    )
+    # model = AutoModelForQuestionAnswering.from_pretrained(
+    #     model_args.model_name_or_path,
+    #     from_tf=bool(".ckpt" in model_args.model_name_or_path),
+    #     config=config,
+    # )
+
+    # True일 경우 : run passage retrieval
+    if data_args.eval_retrieval_dense:
+
+        # wandb.init()
+        # 메모리가 부족한 경우 일부만 사용하세요 !
+        ## -- dense embedding 학습
+        args = TrainingArguments(
+            output_dir="dense_retireval",
+            evaluation_strategy="epoch",
+            learning_rate=3e-4,
+            per_device_train_batch_size=2,
+            per_device_eval_batch_size=2,
+            num_train_epochs=2,
+            weight_decay=0.01,
+            gradient_accumulation_steps=8,
+            report_to='wandb'
+            )
+        model_checkpoint = 'klue/bert-base'
+
+        # 혹시 위에서 사용한 encoder가 있다면 주석처리 후 진행해주세요 (CUDA ...)
+        tokenizer = AutoTokenizer.from_pretrained(model_checkpoint)
+        p_encoder = BertEncoder.from_pretrained(model_checkpoint).to(args.device)
+        q_encoder = BertEncoder.from_pretrained(model_checkpoint).to(args.device)
+        # p_encoder = RobertaEncoder.from_pretrained(model_checkpoint).to(args.device)
+        # q_encoder = RobertaEncoder.from_pretrained(model_checkpoint).to(args.device)
+
+        datasets = run_dense_retrieval(
+            args, tokenizer, p_encoder, q_encoder, datasets, training_args, data_args,
+        )
+        
+    if data_args.eval_retrieval:
+        datasets = run_sparse_retrieval(
+            tokenizer.tokenize, datasets, training_args, data_args,
+        )
+
+    # eval or predict mrc model
+    if training_args.do_eval or training_args.do_predict:
+        run_mrc(data_args, training_args, model_args, datasets, tokenizer, model)
+
+def run_dense_retrieval(
+    args,
+    tokenizer,
+    p_encoder,
+    q_encoder,
+    datasets: DatasetDict,
+    training_args: TrainingArguments,
+    data_args: DataTrainingArguments,
+    data_path: str = "../data",
+    context_path: str = "wikipedia_documents.json",
+) -> DatasetDict:
+
+    # Query에 맞는 Passage들을 Retrieval 합니다.
+    retriever = DenseRetrieval(
+        args=args, num_neg=10, tokenizer=tokenizer, p_encoder=p_encoder, q_encoder=q_encoder)
+    retriever.train()
+
+    df = retriever.retrieve(datasets["validation"], topk=data_args.top_k_retrieval)
+    
+    # test data 에 대해선 정답이 없으므로 id question context 로만 데이터셋이 구성됩니다.
+    if training_args.do_predict:
+        f = Features(
+            {
+                "context": Value(dtype="string", id=None),
+                "id": Value(dtype="string", id=None),
+                "question": Value(dtype="string", id=None),
+                # TODO: doc_score의 dtype은 무엇인가??? 
+            }
+        )
+    # train data 에 대해선 정답이 존재하므로 id question context answer 로 데이터셋이 구성됩니다.
+    elif training_args.do_eval:
+        f = Features(
+            {
+                "answers": Sequence(
+                    feature={
+                        "text": Value(dtype="string", id=None),
+                        "answer_start": Value(dtype="int32", id=None),
+                    },
+                    length=-1,
+                    id=None,
+                ),
+                "context": Value(dtype="string", id=None),
+                "id": Value(dtype="string", id=None),
+                "question": Value(dtype="string", id=None),
+            }
+        )
+    datasets = DatasetDict({"validation": Dataset.from_pandas(df, features=f)})
+    return datasets
+
+def run_sparse_retrieval(
+    tokenize_fn: Callable[[str], List[str]],
+    datasets: DatasetDict,
+    training_args: TrainingArguments,
+    data_args: DataTrainingArguments,
+    data_path: str = "../data",
+    context_path: str = "wikipedia_documents.json",
+) -> DatasetDict:
+
+    # Query에 맞는 Passage들을 Retrieval 합니다.
+
+    if data_args.else_tokenizer != None :
+        if data_args.else_tokenizer == "konlpy_mecab" :
+            tokenize_fn = konlpy_mecab_tokenizer_fn
+        elif data_args.else_tokenizer == "space" :
+            tokenize_fn = space_split_tokenizer_fn
+
+    if data_args.bm25 :
+        retriever = BM25(
+        tokenize_fn=tokenize_fn, data_path=data_path, context_path=context_path
+    )
+    else :
+        retriever = SparseRetrieval(
+        tokenize_fn=tokenize_fn, data_path=data_path, context_path=context_path
+    )
+
+    retriever.get_sparse_embedding()
+    
+    if data_args.use_faiss:
+        retriever.build_faiss(num_clusters=data_args.num_clusters)
+        df = retriever.retrieve_faiss(
+            datasets["validation"], topk=data_args.top_k_retrieval
+        )
+    else:
+        df = retriever.retrieve(datasets["validation"], topk=data_args.top_k_retrieval)
+
+    # test data 에 대해선 정답이 없으므로 id question context 로만 데이터셋이 구성됩니다.
+    if training_args.do_predict:
+        f = Features(
+            {
+                "context": Value(dtype="string", id=None),
+                "id": Value(dtype="string", id=None),
+                "question": Value(dtype="string", id=None),
+            }
+        )
+
+    # train data 에 대해선 정답이 존재하므로 id question context answer 로 데이터셋이 구성됩니다.
+    elif training_args.do_eval:
+        f = Features(
+            {
+                "answers": Sequence(
+                    feature={
+                        "text": Value(dtype="string", id=None),
+                        "answer_start": Value(dtype="int32", id=None),
+                    },
+                    length=-1,
+                    id=None,
+                ),
+                "context": Value(dtype="string", id=None),
+                "id": Value(dtype="string", id=None),
+                "question": Value(dtype="string", id=None),
+            }
+        )
+    datasets = DatasetDict({"validation": Dataset.from_pandas(df, features=f)})
+    return datasets
+
+
+def run_mrc(
+    data_args: DataTrainingArguments,
+    training_args: TrainingArguments,
+    model_args: ModelArguments,
+    datasets: DatasetDict,
+    tokenizer,
+    model,
+) -> None:
+
+    # eval 혹은 prediction에서만 사용함
+    column_names = datasets["validation"].column_names
+
+    question_column_name = "question" if "question" in column_names else column_names[0]
+    context_column_name = "context" if "context" in column_names else column_names[1]
+    answer_column_name = "answers" if "answers" in column_names else column_names[2]
+
+    # Padding에 대한 옵션을 설정합니다.
+    # (question|context) 혹은 (context|question)로 세팅 가능합니다.
+    pad_on_right = tokenizer.padding_side == "right"
+
+    # 오류가 있는지 확인합니다.
+    last_checkpoint, max_seq_length = check_no_error(
+        data_args, training_args, datasets, tokenizer
+    )
+
+    # Validation preprocessing / 전처리를 진행합니다.
+    def prepare_validation_features(examples):
+        # truncation과 padding(length가 짧을때만)을 통해 toknization을 진행하며, stride를 이용하여 overflow를 유지합니다.
+        # 각 example들은 이전의 context와 조금씩 겹치게됩니다.
+        tokenized_examples = tokenizer(
+            examples[question_column_name if pad_on_right else context_column_name],
+            examples[context_column_name if pad_on_right else question_column_name],
+            truncation="only_second" if pad_on_right else "only_first",
+            max_length=max_seq_length,
+            stride=data_args.doc_stride,
+            return_overflowing_tokens=True,
+            return_offsets_mapping=True,
+            return_token_type_ids=False, # roberta모델을 사용할 경우 False, bert를 사용할 경우 True로 표기해야합니다.
+            padding="max_length" if data_args.pad_to_max_length else False,
+        )
+
+        # 길이가 긴 context가 등장할 경우 truncate를 진행해야하므로, 해당 데이터셋을 찾을 수 있도록 mapping 가능한 값이 필요합니다.
+        sample_mapping = tokenized_examples.pop("overflow_to_sample_mapping")
+
+        # evaluation을 위해, prediction을 context의 substring으로 변환해야합니다.
+        # corresponding example_id를 유지하고 offset mappings을 저장해야합니다.
+        tokenized_examples["example_id"] = []
+
+        for i in range(len(tokenized_examples["input_ids"])):
+            # sequence id를 설정합니다 (to know what is the context and what is the question).
+            sequence_ids = tokenized_examples.sequence_ids(i)
+            context_index = 1 if pad_on_right else 0
+
+            # 하나의 example이 여러개의 span을 가질 수 있습니다.
+            sample_index = sample_mapping[i]
+            tokenized_examples["example_id"].append(examples["id"][sample_index])
+
+            # context의 일부가 아닌 offset_mapping을 None으로 설정하여 토큰 위치가 컨텍스트의 일부인지 여부를 쉽게 판별할 수 있습니다.
+            tokenized_examples["offset_mapping"][i] = [
+                (o if sequence_ids[k] == context_index else None)
+                for k, o in enumerate(tokenized_examples["offset_mapping"][i])
+            ]
+        return tokenized_examples
+
+    eval_dataset = datasets["validation"]
+
+    # Validation Feature 생성
+    eval_dataset = eval_dataset.map(
+        prepare_validation_features,
+        batched=True,
+        num_proc=data_args.preprocessing_num_workers,
+        remove_columns=column_names,
+        load_from_cache_file=not data_args.overwrite_cache,
+    )
+
+    # Data collator
+    # flag가 True이면 이미 max length로 padding된 상태입니다.
+    # 그렇지 않다면 data collator에서 padding을 진행해야합니다.
+    data_collator = DataCollatorWithPadding(
+        tokenizer, pad_to_multiple_of=8 if training_args.fp16 else None
+    )
+
+    # Post-processing:
+    def post_processing_function(
+        examples,
+        features,
+        predictions: Tuple[np.ndarray, np.ndarray],
+        training_args: TrainingArguments,
+    ) -> EvalPrediction:
+        # Post-processing: start logits과 end logits을 original context의 정답과 match시킵니다.
+        predictions = postprocess_qa_predictions(
+            examples=examples,
+            features=features,
+            predictions=predictions,
+            max_answer_length=data_args.max_answer_length,
+            output_dir=training_args.output_dir,
+        )
+        # Metric을 구할 수 있도록 Format을 맞춰줍니다.
+        formatted_predictions = [
+            {"id": k, "prediction_text": v} for k, v in predictions.items()
+        ]
+
+        if training_args.do_predict:
+            return formatted_predictions
+        elif training_args.do_eval:
+            references = [
+                {"id": ex["id"], "answers": ex[answer_column_name]}
+                for ex in datasets["validation"]
+            ]
+
+            return EvalPrediction(
+                predictions=formatted_predictions, label_ids=references
+            )
+
+    metric = load_metric("squad")
+
+    def compute_metrics(p: EvalPrediction) -> Dict:
+        return metric.compute(predictions=p.predictions, references=p.label_ids)
+
+    print("init trainer...")
+    # Trainer 초기화
+    trainer = QuestionAnsweringTrainer(
+        model=model,
+        args=training_args,
+        train_dataset=None,
+        eval_dataset=eval_dataset,
+        eval_examples=datasets["validation"],
+        tokenizer=tokenizer,
+        data_collator=data_collator,
+        post_process_function=post_processing_function,
+        compute_metrics=compute_metrics,
+    )
+
+    logger.info("*** Evaluate ***")
+
+    #### eval dataset & eval example - predictions.json 생성됨
+    if training_args.do_predict:
+        predictions = trainer.predict(
+            test_dataset=eval_dataset, test_examples=datasets["validation"]
+        )
+
+        # predictions.json 은 postprocess_qa_predictions() 호출시 이미 저장됩니다.
+        print(
+            "No metric can be presented because there is no correct answer given. Job done!"
+        )
+
+    if training_args.do_eval:
+        metrics = trainer.evaluate()
+        metrics["eval_samples"] = len(eval_dataset)
+
+        trainer.log_metrics("test", metrics)
+        trainer.save_metrics("test", metrics)
+
+
+if __name__ == "__main__":
+
+    parser = argparse.ArgumentParser()
+    parser.add_argument("--config", "-c", type=str, default="inference_args")
+
+    args, _ = parser.parse_known_args()
+    conf = OmegaConf.load(f"../yaml/{args.config}.yaml")
+    main(conf)