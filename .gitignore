--- conflicted
+++ resolved
@@ -4,9 +4,5 @@
 outputs/
 wandb/
 yaml/
-<<<<<<< HEAD
 mecab/
-=======
-mecab/
-ensemble/
->>>>>>> 40a2c30a
+ensemble/